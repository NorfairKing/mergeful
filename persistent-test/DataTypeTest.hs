{-# OPTIONS_GHC -fno-warn-unused-binds #-}
{-# LANGUAGE QuasiQuotes #-}
{-# LANGUAGE TemplateHaskell #-}
{-# LANGUAGE TypeFamilies #-}
{-# LANGUAGE OverloadedStrings #-}
{-# LANGUAGE GADTs #-}
{-# LANGUAGE CPP #-}
{-# LANGUAGE FlexibleContexts #-}
{-# LANGUAGE EmptyDataDecls #-}
module DataTypeTest (specs) where

import Test.Hspec.Monadic
import Test.Hspec.HUnit ()
import Database.Persist.Sqlite
import Database.Persist.TH
#if WITH_POSTGRESQL
import Database.Persist.Postgresql
#endif
import Data.Char (generalCategory, GeneralCategory(..))
import Data.Text (Text)
import qualified Data.Text as T
import Data.ByteString (ByteString)
import qualified Data.ByteString as S
import Data.Time (Day, TimeOfDay (..), UTCTime (..), fromGregorian)
import System.Random (randomIO, randomRIO, Random)
import Control.Applicative ((<$>), (<*>))
import Control.Monad (when)
import Data.Word (Word8)

import Init

#ifdef WITH_MONGODB
mkPersist persistSettings [persistLowerCase|
#else
-- Test lower case names
share [mkPersist sqlSettings, mkMigrate "dataTypeMigrate"] [persistLowerCase|
#endif
DataTypeTable no-json
    text Text
    bytes ByteString
    int Int
    double Double
    bool Bool
#ifndef WITH_MONGODB
    day Day
    time TimeOfDay
#endif
    utc UTCTime
|]

cleanDB :: PersistQuery b m => b m ()
cleanDB = do
  deleteWhere ([] :: [Filter DataTypeTable])

specs :: Specs
specs = describe "data type specs" $ do
    it "handles all types" $ asIO $ runConn $ do
#ifndef WITH_MONGODB
        _ <- runMigrationSilent dataTypeMigrate
        -- Ensure reading the data from the database works...
        _ <- runMigrationSilent dataTypeMigrate
#endif
        sequence_ $ replicate 1000 $ do
            x <- liftIO randomValue
<<<<<<< HEAD
            _key <- insert x
            return ()
            {-
=======
            key <- insert x
>>>>>>> 5b3cb8af
            Just y <- get key
            liftIO $ do
                let check :: (Eq a, Show a) => String -> (DataTypeTable -> a) -> IO ()
                    check s f = (s, f x) @=? (s, f y)
                -- Check individual fields for better error messages
                check "text" dataTypeTableText
                check "bytes" dataTypeTableBytes
                check "int" dataTypeTableInt
                check "bool" dataTypeTableBool
#ifndef WITH_MONGODB
                check "day" dataTypeTableDay
                check "time" dataTypeTableTime
#endif
                check "utc" dataTypeTableUtc

                -- Do a special check for Double since it may
                -- lose precision when serialized.
                when (abs (dataTypeTableDouble x - dataTypeTableDouble y) > 1e-14) $
                  check "double" dataTypeTableDouble

randomValue :: IO DataTypeTable
randomValue = DataTypeTable
    <$> (T.pack
              . filter ((`notElem` forbidden) . generalCategory)
              . filter (<= '\xFFFF') -- only BMP
              . filter (/= '\0')     -- no nulls
         <$> randomIOs)
    <*> (S.pack . map intToWord8 <$> randomIOs)
    <*> randomIO
    <*> randomIO
    <*> randomIO
#ifndef WITH_MONGODB
    <*> randomDay
    <*> randomTime
#endif
    <*> randomUTC
    where forbidden = [NotAssigned, PrivateUse]

asIO :: IO a -> IO a
asIO = id

intToWord8 :: Int -> Word8
intToWord8 i = fromIntegral $ mod i 256

randomIOs :: Random a => IO [a]
randomIOs = do
    len <- randomRIO (0, 20)
    sequence $ replicate len randomIO

randomDay :: IO Day
randomDay = fromGregorian <$> randomRIO (1900, 9400) <*> randomIO <*> randomIO

randomUTC :: IO UTCTime
randomUTC = UTCTime <$> randomDay <*> return 0 -- precision issues

randomTime :: IO TimeOfDay
randomTime = TimeOfDay <$> randomRIO (0, 23)
                       <*> randomRIO (0, 59)
                       <*> return 0<|MERGE_RESOLUTION|>--- conflicted
+++ resolved
@@ -62,13 +62,7 @@
 #endif
         sequence_ $ replicate 1000 $ do
             x <- liftIO randomValue
-<<<<<<< HEAD
-            _key <- insert x
-            return ()
-            {-
-=======
             key <- insert x
->>>>>>> 5b3cb8af
             Just y <- get key
             liftIO $ do
                 let check :: (Eq a, Show a) => String -> (DataTypeTable -> a) -> IO ()
