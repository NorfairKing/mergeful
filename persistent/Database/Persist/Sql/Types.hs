--- conflicted
+++ resolved
@@ -11,13 +11,8 @@
 
 import Control.Exception (Exception)
 import Control.Monad.Trans.Resource (MonadResource (..), MonadThrow (..), ResourceT)
-<<<<<<< HEAD
 import Data.Acquire (Acquire)
-=======
-#if MIN_VERSION_exceptions(0,6,0)
 import Control.Monad.Catch (MonadCatch, MonadMask)
-#endif
->>>>>>> b4a33b05
 import Control.Monad.Logger (MonadLogger (..), NoLoggingT)
 import Control.Monad.Trans.Control
 import Control.Monad.Trans.Class (MonadTrans (..))
@@ -102,58 +97,13 @@
 
 type SqlBackend = Connection -- FIXME
 
-<<<<<<< HEAD
 type SqlPersistT = ReaderT Connection -- FIXME rename connection
-=======
-newtype SqlPersistT m a = SqlPersistT { unSqlPersistT :: ReaderT Connection m a }
-    deriving (Monad, MonadIO, MonadTrans, Functor, Applicative, MonadPlus
-#if MIN_VERSION_exceptions(0,6,0)
-#if MIN_VERSION_resourcet(1,1,0)
-        , MonadThrow
-        , MonadCatch
-        , MonadMask
-#endif
-#endif
-    )
->>>>>>> b4a33b05
 
 type SqlPersist = SqlPersistT
 {-# DEPRECATED SqlPersist "Please use SqlPersistT instead" #-}
 
 type SqlPersistM = SqlPersistT (NoLoggingT (ResourceT IO))
 
-<<<<<<< HEAD
-=======
-#if MIN_VERSION_resourcet(1,1,0)
-#if !MIN_VERSION_exceptions(0,6,0)
-instance MonadThrow m => MonadThrow (SqlPersistT m) where
-    throwM = lift . throwM
-#endif
-
-#else
-instance MonadThrow m => MonadThrow (SqlPersistT m) where
-    monadThrow = lift . monadThrow
-#endif
-
-instance MonadBase backend m => MonadBase backend (SqlPersistT m) where
-    liftBase = lift . liftBase
-
-instance MonadBaseControl backend m => MonadBaseControl backend (SqlPersistT m) where
-     newtype StM (SqlPersistT m) a = StMSP {unStMSP :: ComposeSt SqlPersistT m a}
-     liftBaseWith = defaultLiftBaseWith StMSP
-     restoreM     = defaultRestoreM   unStMSP
-instance MonadTransControl SqlPersistT where
-    newtype StT SqlPersistT a = StReader {unStReader :: a}
-    liftWith f = SqlPersistT $ ReaderT $ \r -> f $ \t -> liftM StReader $ runReaderT (unSqlPersistT t) r
-    restoreT = SqlPersistT . ReaderT . const . liftM unStReader
-
-instance MonadResource m => MonadResource (SqlPersistT m) where
-    liftResourceT = lift . liftResourceT
-
-instance MonadLogger m => MonadLogger (SqlPersistT m) where
-    monadLoggerLog a b c = lift . monadLoggerLog a b c
-
->>>>>>> b4a33b05
 type Sql = Text
 
 -- Bool indicates if the Sql is safe
