name:            persistent-redis
<<<<<<< HEAD
version:         0.1.0
=======
version:         0.0.4
>>>>>>> 4d977799
license:         BSD3
license-file:    LICENSE
author:          Pavel Ryzhov <paul@paulrz.cz>
synopsis:        Backend for persistent library using Redis.
description:     Based on the Redis package.
category:        Database
stability:       Experimental
cabal-version:   >= 1.8
maintainer:      Pavel Ryzhov <paul@paulrz.cz>
build-type:      Simple

source-repository head
        type:           git
        location:       https://github.com/yesodweb/persistent.git

library
    build-depends:   base                  >= 4        && < 5
                   , hedis                 >= 0.6.0    && < 0.7.0
                   , bytestring            >= 0.10.0.0 && < 0.11.0.0
                   , persistent            >= 1.3      && < 1.4
                   , text                  >= 0.8
                   , aeson                 >= 0.5
                   , attoparsec
                   , mtl                   >= 2.1.2    && < 2.2.0
                   , transformers          >= 0.3.0.0  && < 0.4.0.0
                   , monad-control         >= 0.3.2.0  && < 0.3.3.0
                   , utf8-string           >= 0.3.7    && < 0.4.0

    exposed-modules: Database.Persist.Redis

    other-modules:   Database.Persist.Redis.Config
                     Database.Persist.Redis.Internal
                     Database.Persist.Redis.Store

    ghc-options:     -Wall

test-suite  basic
    type: exitcode-stdio-1.0
    main-is: tests/basic-test.hs
    build-depends:   base                  >= 4        && < 5
                   , hedis                 >= 0.6.0    && < 0.7.0
                   , persistent            >= 1.3      && < 1.4
                   , persistent-template   >= 1.3      && < 1.4
                   , mtl                   >= 2.1.2    && < 2.2.0
                   , transformers          >= 0.3.0.0  && < 0.4.0.0
                   , utf8-string           >= 0.3.7    && < 0.4.0
                   , bytestring            >= 0.10.0.0 && < 0.11.0.0
                   , text                  >= 0.8
                   , aeson                 >= 0.5
                   , attoparsec
                   , template-haskell
                   , monad-control         >= 0.3.2.0  && < 0.3.3.0
                   , utf8-string           >= 0.3.7    && < 0.4.0
                   , persistent-redis<|MERGE_RESOLUTION|>--- conflicted
+++ resolved
@@ -1,9 +1,5 @@
 name:            persistent-redis
-<<<<<<< HEAD
 version:         0.1.0
-=======
-version:         0.0.4
->>>>>>> 4d977799
 license:         BSD3
 license-file:    LICENSE
 author:          Pavel Ryzhov <paul@paulrz.cz>
